--- conflicted
+++ resolved
@@ -1,12 +1,7 @@
 [package]
 name = "lefthk-core"
-<<<<<<< HEAD
 version = "0.1.5"
-edition = "2018"
-=======
-version = "0.1.4"
 edition = "2021"
->>>>>>> 111de31c
 license = "BSD-3-Clause"
 readme = "README.md"
 repository = "https://github.com/leftwm/lefthk"
